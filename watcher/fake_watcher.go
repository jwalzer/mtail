--- conflicted
+++ resolved
@@ -81,14 +81,7 @@
 	w.watchesMu.RLock()
 	dirWatched := w.watches[dirname]
 	w.watchesMu.RUnlock()
-<<<<<<< HEAD
-	if !dir_watched {
-=======
-	if dirWatched {
-		w.sendEvent(CreateEvent{name})
-		w.Add(name)
-	} else {
->>>>>>> efaa4087
+	if !dirWatched {
 		glog.Warningf("not watching %s to see %s", dirname, name)
 		return
 	}
